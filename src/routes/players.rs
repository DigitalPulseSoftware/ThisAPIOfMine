--- conflicted
+++ resolved
@@ -134,29 +134,7 @@
         )))?;
 
     // Update last connection time in a separate task as its result won't affect the route
-<<<<<<< HEAD
-    tokio::spawn(async move {
-        match pg_client
-            .prepare_typed_cached(
-                "UPDATE players SET last_connection_time = NOW() WHERE id = $1",
-                &[Type::INT4],
-            )
-            .await
-        {
-            Ok(statement) => {
-                let res = pg_client.query(&statement, &[&player_id]).await;
-                if let Err(err) = res {
-                    log::error!("failed to update player {player_id} connection time: {err}");
-                }
-            }
-            Err(err) => {
-                log::error!("failed to update player {player_id} connection time (failed to prepare query): {err}");
-            }
-        }
-    });
-=======
     tokio::spawn(async move { update_player_connection(&pg_client, player_id).await });
->>>>>>> 4b25d958
 
     let uuid: Uuid = player_result.try_get(0)?;
     let nickname: String = player_result.try_get(1)?;
@@ -213,11 +191,11 @@
     {
         Ok(statement) => {
             if let Err(err) = pg_client.execute(&statement, &[&player_id]).await {
-                eprintln!("failed to update player {player_id} connection time: {err}");
+                log::error!("failed to update player {player_id} connection time: {err}");
             }
         }
         Err(err) => {
-            eprintln!("failed to update player {player_id} connection time (failed to prepare query): {err}");
+            log::error!("failed to update player {player_id} connection time (failed to prepare query): {err}");
         }
     }
 }