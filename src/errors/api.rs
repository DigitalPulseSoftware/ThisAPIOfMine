use actix_web::body::BoxBody;
use actix_web::http::StatusCode;
use actix_web::{HttpResponse, ResponseError};
use serde::{Serialize, Serializer};
use std::fmt;
use strum::AsRefStr;

#[derive(Debug)]
pub enum ErrorCause {
    Database,
    Internal,
}

#[derive(Debug, Clone, AsRefStr)]
#[strum(serialize_all = "snake_case")]
pub enum ErrorCode {
    FetchUpdaterRelease,
    FetchGameRelease,

    NicknameEmpty,
    NicknameToolong,
    NicknameForbiddenCharacters,

    AuthenticationInvalidToken,
    EmptyToken,
    TokenGenerationFailed,

    #[strum(to_string = "{0}")]
    External(String),
    Internal,
}

#[derive(Debug, Serialize)]
pub struct RequestError {
    err_code: ErrorCode,
    err_desc: String,
}

#[derive(Debug, Serialize)]
pub struct PlatformError {
    err_desc: String,
}

#[derive(Debug)]
pub enum RouteError {
    ServerError(ErrorCause, ErrorCode),
    InvalidRequest(RequestError),
    NotFoundPlatform(PlatformError),
}

impl Serialize for ErrorCode {
    fn serialize<S: Serializer>(&self, serializer: S) -> Result<S::Ok, S::Error> {
        self.as_ref().serialize(serializer)
    }
}

impl RequestError {
    pub fn new(err_code: ErrorCode, err_desc: String) -> Self {
        Self { err_code, err_desc }
    }
}

impl PlatformError {
    pub fn new(err_desc: String) -> Self {
        Self { err_desc }
    }
}

impl fmt::Display for RouteError {
    fn fmt(&self, _f: &mut fmt::Formatter<'_>) -> fmt::Result {
        unimplemented!()
    }
}

impl ResponseError for RouteError {
    fn status_code(&self) -> StatusCode {
        match self {
            Self::ServerError(..) => StatusCode::INTERNAL_SERVER_ERROR,
            Self::InvalidRequest(_) => StatusCode::BAD_REQUEST,
            Self::NotFoundPlatform(_) => StatusCode::NOT_FOUND,
        }
    }

    fn error_response(&self) -> HttpResponse<BoxBody> {
        match self {
<<<<<<< HEAD
            RouteError::ServerError(cause, err_code) => {
                log::error!("{cause:?} error: {}", err_code.as_ref());
                HttpResponse::InternalServerError().finish()
=======
            Self::ServerError(cause, err_code) => {
                eprintln!("{cause:?} error: {}", err_code.as_ref());
                HttpResponse::InternalServerError().json(RequestError {
                    err_code: match err_code {
                        ErrorCode::External(_) => ErrorCode::Internal,
                        err_code => err_code.clone(),
                    },
                    err_desc: match err_code {
                        ErrorCode::External(_) | ErrorCode::Internal => {
                            "an internal error occured, please retry later.".to_string()
                        }
                        err_code => err_code.as_ref().to_string(),
                    },
                })
>>>>>>> 4b25d958
            }
            Self::InvalidRequest(err) => HttpResponse::BadRequest().json(err),
            Self::NotFoundPlatform(err) => HttpResponse::NotFound().json(err),
        }
    }
}

// to delete '$into_type:path' you need to use proc macros and further manipulation of the AST
macro_rules! error_from {
    (transform $from:path, $into_type:path, |$err_name:ident| $blk:block) => {
        impl From<$from> for $into_type {
            fn from($err_name: $from) -> Self {
                $blk
            }
        }
    };
    (transform_io $from:path, $into_type:path) => {
        impl From<$from> for $into_type {
            fn from(err: $from) -> Self {
                std::io::Error::from(err).into()
            }
        }
    };
}

error_from! { transform_io rand_core::Error, RouteError }
error_from! { transform std::io::Error, RouteError, |value| {
    RouteError::ServerError(
        ErrorCause::Internal,
        ErrorCode::External(value.to_string())
    )
} }
error_from! { transform tokio_postgres::Error, RouteError, |value| {
    RouteError::ServerError(
        ErrorCause::Database,
        ErrorCode::External(value.to_string())
    )
} }

error_from! { transform deadpool_postgres::PoolError, RouteError, |value| {
    RouteError::ServerError(
        ErrorCause::Database,
        ErrorCode::External(value.to_string())
    )
} }<|MERGE_RESOLUTION|>--- conflicted
+++ resolved
@@ -83,13 +83,8 @@
 
     fn error_response(&self) -> HttpResponse<BoxBody> {
         match self {
-<<<<<<< HEAD
-            RouteError::ServerError(cause, err_code) => {
+            Self::ServerError(cause, err_code) => {
                 log::error!("{cause:?} error: {}", err_code.as_ref());
-                HttpResponse::InternalServerError().finish()
-=======
-            Self::ServerError(cause, err_code) => {
-                eprintln!("{cause:?} error: {}", err_code.as_ref());
                 HttpResponse::InternalServerError().json(RequestError {
                     err_code: match err_code {
                         ErrorCode::External(_) => ErrorCode::Internal,
@@ -102,7 +97,6 @@
                         err_code => err_code.as_ref().to_string(),
                     },
                 })
->>>>>>> 4b25d958
             }
             Self::InvalidRequest(err) => HttpResponse::BadRequest().json(err),
             Self::NotFoundPlatform(err) => HttpResponse::NotFound().json(err),
